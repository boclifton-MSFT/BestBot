# BestPracticesMcp

BestPracticesMcp is a small Azure Functions-based MCP (Model Context Protocol) server that serves curated, authoritative "best practices" guidance for programming languages and frameworks. The project is intentionally simple: it reads markdown resources on disk and exposes them via MCP tool triggers.

This repository is aimed at developers who want to contribute canonical best-practice guidance and publish it via an MCP server.

## Key features

- Per-language best-practices stored as markdown files in `Resources/`.
- Lightweight process-wide file caching to minimize disk reads and serve cached content when the underlying file is unchanged.
- Centralized, source-generated logging surface using `ToolLogging<T>` for consistent event messages across tools.
- Simple, extensible pattern for adding more language tools.

## Included languages

The repository currently contains these language resources and corresponding MCP tool patterns:

- C#
  - Resource: `Languages/Csharp/csharp-best-practices.md`
  - MCP tool pattern: `Functions/<Language>Tools.cs` (e.g. `Functions/Csharp.cs`)

- Python
  - Resource: `Languages/Python/python-best-practices.md`
  - MCP tool pattern: `Functions/<Language>Tools.cs` (e.g. `Functions/Python.cs`)

- Vue 3
  - Resource: `Languages/Vue3/vue3-best-practices.md`
  - MCP tool pattern: `Functions/<Language>Tools.cs` (e.g. `Functions/Vue3.cs`)

- TypeScript
  - Resource: `Languages/Typescript/typescript-best-practices.md`
  - MCP tool pattern: `Functions/<Language>Tools.cs` (add `Functions/TypescriptTools.cs` when implementing)

- Java
  - Resource: `Languages/Java/java-best-practices.md`
  - MCP tool pattern: `Functions/<Language>Tools.cs` (e.g. `Functions/Java.cs`)

<<<<<<< HEAD
- Elixir
  - Resource: `Languages/Elixir/elixir-best-practices.md`
  - MCP tool pattern: `Functions/<Language>Tools.cs` (e.g. `Functions/Elixir.cs`)
=======
- PHP
  - Resource: `Languages/Php/php-best-practices.md`
  - MCP tool pattern: `Functions/<Language>Tools.cs` (e.g. `Functions/Php.cs`)

- Ruby
  - Resource: `Languages/Ruby/ruby-best-practices.md`
  - MCP tool pattern: `Functions/<Language>Tools.cs` (e.g. `Functions/Ruby.cs`)

- Swift
  - Resource: `Languages/Swift/swift-best-practices.md`
  - MCP tool pattern: `Functions/<Language>Tools.cs` (e.g. `Functions/Swift.cs`)

- Kotlin
  - Resource: `Languages/Kotlin/kotlin-best-practices.md`
  - MCP tool pattern: `Functions/<Language>Tools.cs` (e.g. `Functions/Kotlin.cs`)

- Go
  - Resource: `Languages/Go/go-best-practices.md`
  - MCP tool pattern: `Functions/<Language>Tools.cs` (e.g. `Functions/Go.cs`)

- Flutter
  - Resource: `Languages/Flutter/flutter-best-practices.md`
  - MCP tool pattern: `Functions/<Language>Tools.cs` (e.g. `Functions/Flutter.cs`)

- Rust
  - Resource: `Languages/Rust/rust-best-practices.md`
  - MCP tool pattern: `Functions/<Language>Tools.cs` (e.g. `Functions/Rust.cs`)

- C++
  - Resource: `Languages/Cpp/cpp-best-practices.md`
  - MCP tool pattern: `Functions/<Language>Tools.cs` (e.g. `Functions/Cpp.cs`)
>>>>>>> 9f672265

## Prerequisites

- .NET 9 SDK (required)
- (Optional) Azure Functions Core Tools for local function host testing

## Quick start (developer)

1. Restore and build:
   - `dotnet restore`
   - `dotnet build BestPractices.sln`
2. Format code (required before committing):
   - `dotnet format BestPractices.sln`
   - Verify formatting: `dotnet format BestPractices.sln --verify-no-changes`
3. Run locally (if you have Azure Functions Core Tools installed):
   - Create `local.settings.json` (see `Resources` or project docs for a minimal example).
   - Start the Functions host (workspace task or `func host start`).

## Project layout

- `Functions/` — MCP tool implementations. Each language has a `*Tools` class that exposes a method triggered by the MCP extension.
- `Resources/` — Markdown files containing best-practice guidance (one file per language/framework).
- `Tools/` — shared helpers (logging, caching) live under `Functions/` for now.
- `infra/` — Bicep templates for Azure deployment (used by `azd` when deploying).
## Adding a new language

To add another language's best-practices follow the repository's current layout and helper conventions:

1. Add the markdown resource
   - Create a new folder for the language under `Languages/` and add `<language>-best-practices.md` there, e.g. `Languages/Go/go-best-practices.md`.
   - These language resources are included in the project output and are available at runtime from the build output `Resources/` folder (e.g. `AppContext.BaseDirectory + "Resources/go-best-practices.md"`).

2. Add an MCP tool implementation
   - Add a new C# tool class in `Functions/` named `<Language>Tools` (file `Functions/<Language>Tools.cs`).
   - Expose a public method `Get<Language>BestPractices` that the MCP extension will call.
   - Use the centralized helpers in `Utilities/`:
     - `Utilities/ToolLogging<<Language>Tools>` for consistent, source-generated logging.
     - `Utilities/FileCache` to read and cache the resource. Prefer `FileCache.TryGetValid(...)` to check cache validity and `FileCache.GetOrLoadAsync(...)` to load when necessary.
   - Provide a small fallback array of bullet-point strings the method can return if the resource cannot be read at runtime.
   - Example pattern (pseudocode):
     - Determine the resource file name (e.g. `"go-best-practices.md"`).
     - If `FileCache.TryGetValid(file, out var content)` return cached content; otherwise call `await FileCache.GetOrLoadAsync(file, async () => /* read file content */)`.
     - Log events through `ToolLogging<<Language>Tools>.SomeEvent(...)` and return the content or fallback array.

3. Build and verify
   - Run `dotnet restore` and `dotnet build BestPracticesMcp.sln`.
   - Optionally run the Functions host locally (if you have Azure Functions Core Tools) and test the MCP endpoint, or validate the file-access logic by inspecting the build output under `bin/Debug/net*/Resources/`.

## Logging and instrumentation

- Logging is provided via source-generated methods defined in `Functions/ToolLogging.cs` and consumed through `ToolLogging<T>`.
- Keep message shapes stable when adding new log calls to preserve consistency.

## Contributing

We welcome contributions. Please follow these guidelines when opening a PR:

- Formatting: Run `dotnet format BestPractices.sln` before pushing; CI will verify formatting.
- Build: Ensure `dotnet build BestPracticesMcp.sln` passes locally.
- Tests: Add unit tests for new logic where appropriate. There are no unit tests currently but adding tests is encouraged.
- Small PRs: Prefer small, focused PRs (one language/tool per PR when adding new content).
- Documentation: When adding or changing content in `Resources/`, include a short rationale in the PR description and link authoritative sources.

PR checklist:

- [ ] Ran `dotnet format` locally
- [ ] Project builds (`dotnet build`)
- [ ] New content includes references to authoritative sources
- [ ] Changes documented in the PR description

## Roadmap / ideas

- Add more languages (TypeScript, Java, Go, Rust, Kotlin are good candidates).
- Add CI to run builds and formatting checks.
- Add taxonomy or tagging for resource files so clients can query by topic.

## Contact / ownership

Project maintained by repository owners. Open an issue or PR for questions, corrections, or suggested best-practice sources.<|MERGE_RESOLUTION|>--- conflicted
+++ resolved
@@ -35,11 +35,6 @@
   - Resource: `Languages/Java/java-best-practices.md`
   - MCP tool pattern: `Functions/<Language>Tools.cs` (e.g. `Functions/Java.cs`)
 
-<<<<<<< HEAD
-- Elixir
-  - Resource: `Languages/Elixir/elixir-best-practices.md`
-  - MCP tool pattern: `Functions/<Language>Tools.cs` (e.g. `Functions/Elixir.cs`)
-=======
 - PHP
   - Resource: `Languages/Php/php-best-practices.md`
   - MCP tool pattern: `Functions/<Language>Tools.cs` (e.g. `Functions/Php.cs`)
@@ -47,6 +42,10 @@
 - Ruby
   - Resource: `Languages/Ruby/ruby-best-practices.md`
   - MCP tool pattern: `Functions/<Language>Tools.cs` (e.g. `Functions/Ruby.cs`)
+
+- Elixir
+  - Resource: `Languages/Elixir/elixir-best-practices.md`
+  - MCP tool pattern: `Functions/<Language>Tools.cs` (e.g. `Functions/Elixir.cs`)
 
 - Swift
   - Resource: `Languages/Swift/swift-best-practices.md`
@@ -71,7 +70,6 @@
 - C++
   - Resource: `Languages/Cpp/cpp-best-practices.md`
   - MCP tool pattern: `Functions/<Language>Tools.cs` (e.g. `Functions/Cpp.cs`)
->>>>>>> 9f672265
 
 ## Prerequisites
 
