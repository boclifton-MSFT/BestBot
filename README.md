--- conflicted
+++ resolved
@@ -35,11 +35,10 @@
   - Resource: `Languages/Java/java-best-practices.md`
   - MCP tool pattern: `Functions/<Language>Tools.cs` (e.g. `Functions/Java.cs`)
 
-<<<<<<< HEAD
 - PHP
   - Resource: `Languages/Php/php-best-practices.md`
   - MCP tool pattern: `Functions/<Language>Tools.cs` (e.g. `Functions/Php.cs`)
-=======
+
 - Swift
   - Resource: `Languages/Swift/swift-best-practices.md`
   - MCP tool pattern: `Functions/<Language>Tools.cs` (e.g. `Functions/Swift.cs`)
@@ -63,7 +62,6 @@
 - C++
   - Resource: `Languages/Cpp/cpp-best-practices.md`
   - MCP tool pattern: `Functions/<Language>Tools.cs` (e.g. `Functions/Cpp.cs`)
->>>>>>> 4171588f
 
 ## Prerequisites
 
